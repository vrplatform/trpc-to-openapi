--- conflicted
+++ resolved
@@ -4,9 +4,5 @@
 export * from './fastify';
 export * from './fetch';
 export * from './nuxt';
-<<<<<<< HEAD
 export * from './node-http';
-=======
-export * from './node-http';
-export * from './koa';
->>>>>>> fe02c8b0
+export * from './koa';