import { TRPCError } from '@trpc/server';
import { FetchHandlerOptions } from '@trpc/server/adapters/fetch';
import { IncomingMessage, ServerResponse } from 'http';

import { OpenApiRouter } from '../types';
<<<<<<< HEAD
import { normalizePath } from '../utils';
=======
>>>>>>> fe02c8b0
import { createOpenApiNodeHttpHandler } from './node-http';

export type CreateOpenApiFetchHandlerOptions<TRouter extends OpenApiRouter> = Omit<
  FetchHandlerOptions<TRouter>,
  'batching'
> & {
  req: Request;
  endpoint: `/${string}`;
};

const getUrlEncodedBody = async (req: Request) => {
  const params = new URLSearchParams(await req.text());

  const data: Record<string, unknown> = {};

  for (const key of params.keys()) {
    data[key] = params.getAll(key);
  }

  return data;
};

// co-body does not parse Request body correctly
const getRequestBody = async (req: Request) => {
  try {
    if (req.headers.get('content-type')?.includes('application/json')) {
      return {
        isValid: true,
        // use JSON.parse instead of req.json() because req.json() does not throw on invalid JSON
        data: JSON.parse(await req.text()),
      };
    }

    if (req.headers.get('content-type')?.includes('application/x-www-form-urlencoded')) {
      return {
        isValid: true,
        data: await getUrlEncodedBody(req),
      };
    }

    return {
      isValid: true,
      data: req.body,
    };
  } catch (err) {
    return {
      isValid: false,
      cause: err,
    };
  }
};

const createRequestProxy = async (req: Request, url?: string) => {
  const body = await getRequestBody(req);

  return new Proxy(req, {
    get: (target, prop) => {
      if (prop === 'url') {
        return url ? url : target.url;
      }

      if (prop === 'body') {
        if (!body.isValid) {
          throw new TRPCError({
            code: 'PARSE_ERROR',
            message: 'Failed to parse request body',
            cause: body.cause,
          });
        }

        return body.data;
      }

      return target[prop as keyof typeof target];
    },
  });
};

export const createOpenApiFetchHandler = async <TRouter extends OpenApiRouter>(
  opts: CreateOpenApiFetchHandlerOptions<TRouter>,
): Promise<Response> => {
  const resHeaders = new Headers();
  const url = new URL(opts.req.url.replace(opts.endpoint, ''));
  const req: Request = await createRequestProxy(opts.req, url.toString());

  // @ts-expect-error FIXME
  const openApiHttpHandler = createOpenApiNodeHttpHandler(opts);

  return new Promise<Response>((resolve) => {
    let statusCode: number;

    const res = {
      setHeader: (key: string, value: string | readonly string[]) => {
        if (typeof value === 'string') {
          resHeaders.set(key, value);
        } else {
          for (const v of value) {
            resHeaders.append(key, v);
          }
        }
      },
      get statusCode() {
        return statusCode;
      },
      set statusCode(code: number) {
        statusCode = code;
      },
      end: (body: string) => {
        resolve(
          new Response(body, {
            headers: resHeaders,
            status: statusCode,
          }),
        );
      },
    } as unknown as ServerResponse;

    return openApiHttpHandler(req as unknown as IncomingMessage, res);
  });
};<|MERGE_RESOLUTION|>--- conflicted
+++ resolved
@@ -3,10 +3,6 @@
 import { IncomingMessage, ServerResponse } from 'http';
 
 import { OpenApiRouter } from '../types';
-<<<<<<< HEAD
-import { normalizePath } from '../utils';
-=======
->>>>>>> fe02c8b0
 import { createOpenApiNodeHttpHandler } from './node-http';
 
 export type CreateOpenApiFetchHandlerOptions<TRouter extends OpenApiRouter> = Omit<
